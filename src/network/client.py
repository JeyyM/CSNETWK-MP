"""Network communication utilities."""
import socket
import re
import time
from typing import Optional

from .protocol import build_message
from ..core.state import app_state
from .protocol import parse_message

PORT = 50999


def get_local_ip() -> str:
    """Get the local IP address."""
    try:
        temp_sock = socket.socket(socket.AF_INET, socket.SOCK_DGRAM)
        temp_sock.connect(("8.8.8.8", 80))
        ip = temp_sock.getsockname()[0]
        temp_sock.close()
        return ip
    except Exception:
        return "127.0.0.1"


def get_broadcast_ip() -> str:
    """Automatically determine broadcast address based on local IP."""
    try:
        local_ip = get_local_ip()
        parts = local_ip.split(".")
        parts[-1] = "255"
        return ".".join(parts)
    except Exception:
        return "255.255.255.255"


def extract_ip_from_user_id(user_id: str) -> Optional[str]:
    """Extract IPv4 address from user_id format (username@ip)."""
    if "@" not in user_id:
        return None
    ip = user_id.split("@", 1)[1].strip()
    return ip if re.match(r"^\d{1,3}(\.\d{1,3}){3}$", ip) else None


class NetworkManager:
    """Manages network communication."""
    
    def __init__(self, verbose: bool = False):
        self.verbose = verbose
    
    def _auto_register_token(self, message: str) -> None:
        """Parse outgoing message and remember its TOKEN for later revoke."""
        try:
            fields = parse_message(message)
            tok = fields.get("TOKEN")
            if tok:
                app_state.register_issued_token(tok)
        except Exception:
            pass
    
    def send_unicast(self, message: str, user_id: str) -> bool:
        """Send a unicast message to a specific user."""
        ip = app_state.get_peer_ip(user_id)
        if not ip:
            ip = extract_ip_from_user_id(user_id)
            if self.verbose and ip:
                print("\n\nvvvvvvvvvvvvvvvvvvvvvvvvvvvvvvvvvvvvvvvvvvvvvvvvvvvvvvvvvvvvv\n\n" + message + "^^^^^^^^^^^^^^^^^^^^^^^^^^^^^^^^^^^^^^^^^^^^^^^^^^^^\n\n")
                print(f"[DEBUG] Using IP parsed from UID ({user_id}) -> {ip}")
        
        if not ip:
            if self.verbose:
                print("\n\nvvvvvvvvvvvvvvvvvvvvvvvvvvvvvvvvvvvvvvvvvvvvvvvvvvvvvvvvvvvvv\n\n" + message + "^^^^^^^^^^^^^^^^^^^^^^^^^^^^^^^^^^^^^^^^^^^^^^^^^^^^\n\n")
                print(f"[DEBUG] No IP mapping and no @IP in UID for {user_id}")
            return False

        sock = socket.socket(socket.AF_INET, socket.SOCK_DGRAM)
        try:
            self._auto_register_token(message)
            sock.sendto(message.encode("utf-8"), (ip, PORT))
            if self.verbose:
                print("\n\nvvvvvvvvvvvvvvvvvvvvvvvvvvvvvvvvvvvvvvvvvvvvvvvvvvvvvvvvvvvvv\n\n" + message + "^^^^^^^^^^^^^^^^^^^^^^^^^^^^^^^^^^^^^^^^^^^^^^^^^^^^\n\n")
                print(f"[DEBUG] Sent message to {user_id} at {ip}")
            return True
        except Exception as e:
            print(f"❌ Failed to send to {user_id} ({ip}): {e}")
            return False
        finally:
            sock.close()
    
    def send_broadcast(self, message: str) -> None:
        """Send a broadcast message."""
        sock = socket.socket(socket.AF_INET, socket.SOCK_DGRAM)
        sock.setsockopt(socket.SOL_SOCKET, socket.SO_BROADCAST, 1)
        
        # Try both subnet and limited broadcast
        broadcast_addresses = {get_broadcast_ip(), "255.255.255.255"}
        
        for bcast in broadcast_addresses:
            try:
                self._auto_register_token(message)
                sock.sendto(message.encode("utf-8"), (bcast, PORT))
                if self.verbose:
                    print("\n\nvvvvvvvvvvvvvvvvvvvvvvvvvvvvvvvvvvvvvvvvvvvvvvvvvvvvvvvvvvvvv\n\n" + message + "^^^^^^^^^^^^^^^^^^^^^^^^^^^^^^^^^^^^^^^^^^^^^^^^^^^^\n\n")
                    print(f"[DEBUG] Broadcast sent to {bcast}")
            except Exception as e:
                print(f"⚠️ Broadcast to {bcast} failed: {e}")
        
        sock.close()
    
    def send_ack(self, message_id: str, addr: tuple) -> None:
        """
        Send an ACK for message_id back to the peer's *listening* LSNP port.
        NOTE: We intentionally ignore the peer's ephemeral source port (addr[1]).
        """
        if not message_id:
            return

        ack_fields = {
            "TYPE": "ACK",
            "MESSAGE_ID": message_id,
            "STATUS": "RECEIVED",
        }
        ack_msg = build_message(ack_fields)

        sock = socket.socket(socket.AF_INET, socket.SOCK_DGRAM)
        try:
            # Force destination to (peer_ip, 50999) instead of the source port.
            sock.sendto(ack_msg.encode("utf-8"), (addr[0], PORT))
            if self.verbose:
<<<<<<< HEAD
                print("\n\nvvvvvvvvvvvvvvvvvvvvvvvvvvvvvvvvvvvvvvvvvvvvvvvvvvvvvvvvvvvvv\n\n" + ack_msg + "^^^^^^^^^^^^^^^^^^^^^^^^^^^^^^^^^^^^^^^^^^^^^^^^^^^^\n\n")
                print(f"✅ Sent ACK for {message_id} to {addr}")
=======
                print(f"✅ Sent ACK for {message_id} to {(addr[0], PORT)}")
>>>>>>> 64d7c49d
        except Exception as e:
            if self.verbose:
                print(f"❌ Failed to send ACK: {e}")
        finally:
            sock.close()<|MERGE_RESOLUTION|>--- conflicted
+++ resolved
@@ -127,12 +127,8 @@
             # Force destination to (peer_ip, 50999) instead of the source port.
             sock.sendto(ack_msg.encode("utf-8"), (addr[0], PORT))
             if self.verbose:
-<<<<<<< HEAD
                 print("\n\nvvvvvvvvvvvvvvvvvvvvvvvvvvvvvvvvvvvvvvvvvvvvvvvvvvvvvvvvvvvvv\n\n" + ack_msg + "^^^^^^^^^^^^^^^^^^^^^^^^^^^^^^^^^^^^^^^^^^^^^^^^^^^^\n\n")
                 print(f"✅ Sent ACK for {message_id} to {addr}")
-=======
-                print(f"✅ Sent ACK for {message_id} to {(addr[0], PORT)}")
->>>>>>> 64d7c49d
         except Exception as e:
             if self.verbose:
                 print(f"❌ Failed to send ACK: {e}")
